--- conflicted
+++ resolved
@@ -1012,9 +1012,6 @@
                 fn()
 
     @onlyCPU
-<<<<<<< HEAD
-    def test_mismatching_value_scalar_msg_rel_diff(self, device):
-=======
     def test_mismatching_values_msg_complex_real(self, device):
         actual = torch.tensor(complex(0, 1), device=device)
         expected = torch.tensor(complex(1, 1), device=device)
@@ -1033,10 +1030,7 @@
                 fn()
 
     @onlyCPU
-    def test_assert_close_mismatching_values_msg_rtol(self, device):
-        rtol = 1e-3
-
->>>>>>> 695580d6
+    def test_mismatching_value_scalar_msg_rel_diff(self, device):
         actual = torch.tensor(1, device=device)
         expected = torch.tensor(2, device=device)
 
