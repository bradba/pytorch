--- conflicted
+++ resolved
@@ -12,11 +12,7 @@
 from operator import mul
 from functools import reduce
 import torch
-<<<<<<< HEAD
-import threading
-=======
 import json
->>>>>>> b09e90af
 
 # TODO: remove this global setting
 # Autograd tests use double as the default dtype
@@ -2591,10 +2587,6 @@
             self.assertEqual(info.name, expected_name)
             last_end = info.cpu_interval.end
 
-    def verify_function_recorded(self, function_events, function_name, count=1):
-        name_events = [event for event in function_events if function_name in event.name][0]
-        self.assertEqual(name_events.count, count)
-
     def test_record_function_callbacks(self):
         x = torch.randn(10, 10)
         with profile() as p:
@@ -2604,54 +2596,9 @@
             # ensure that we run destructor for RecordFunction, which invokes
             # end callbacks
             del rf
-
-        self.verify_function_recorded(p.function_events, "foo")
-
-    def test_record_function_async(self):
-        def end_record_function(rf):
-            rf.end()
-
-        x = torch.randn(10, 10)
-        with profile() as p:
-            rf = torch.autograd._RecordFunctionAsync()
-            torch.autograd._run_before_callbacks(rf, "foo")
-            y = x * 2 + 4
-            # Exit RecordFunctionAsync scope.
-            rf.exit_scope()
-            # Verify that we can end() the RecordFunctionAsnc from a separate 
-            # thread and ensure it shows up in the profile.
-            t = threading.Thread(target=end_record_function, args=(rf,))
-            t.start()
-            t.join()
-
-        self.verify_function_recorded(p.function_events, "foo")
-
-    def test_record_function_async_with_scopes(self):
-        x = torch.randn(10, 10)
-        with profile() as p:
-            with record_function("outer"):
-                y = x * 2 + 4
-                with record_function("inner"):
-                    rf = torch.autograd._RecordFunctionAsync()
-                    torch.autograd._run_before_callbacks(rf, "foo")
-                    # Exit RecordFunctionAsync scope
-                    rf.exit_scope()
-                    rf.end()
-
-        events = p.function_events
-
-        start_order = [
-            "profiler::_record_function_enter",
-            "outer",
-            "mul",
-            "add",
-            "profiler::_record_function_enter",
-            "inner",
-            "foo",
-            "profiler::_record_function_exit",
-            "profiler::_record_function_exit",
-        ]
-        self.verify_expected_order(start_order, events)
+        function_events = p.function_events
+        foo_event = [event for event in function_events if "foo" in event.name][0]
+        self.assertEqual(foo_event.count, 1)
 
     def test_profiler_aggregation_fake(self):
         events = EventList()
@@ -2778,11 +2725,6 @@
             with tempfile.NamedTemporaryFile() as trace_file:
                 prof.export_chrome_trace(trace_file.name)
 
-    def verify_expected_order(self, order, function_events):
-        self.assertEqual(len(order), len(function_events))
-        for event, expected_name in zip(function_events, order):
-            self.assertEqual(event.name, expected_name)
-
     def test_record_function(self):
         x = torch.randn(10, 10)
 
@@ -2811,7 +2753,9 @@
             'profiler::_record_function_exit',
             'div',
         ]
-        self.verify_expected_order(start_order, events)
+        self.assertEqual(len(events), len(start_order))
+        for info, expected_name in zip(events, start_order):
+            self.assertEqual(info.name, expected_name)
 
         def count_events_before(before, target):
             matches = [e for e in events if e.name == before]
