--- conflicted
+++ resolved
@@ -159,11 +159,8 @@
     'distributed/elastic/utils/logging_test',
     'distributed/elastic/utils/util_test',
     'distributed/elastic/utils/distributed_test',
-<<<<<<< HEAD
+    'distributed/elastic/multiprocessing/api_test',
     'distributed/_sharding_spec/test_sharding_spec',
-=======
-    'distributed/elastic/multiprocessing/api_test',
->>>>>>> 1d4d9ffc
 ]
 
 # Tests need to be run with pytest.
