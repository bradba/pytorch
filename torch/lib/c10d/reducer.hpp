--- conflicted
+++ resolved
@@ -461,12 +461,9 @@
   void initialize_local_used_map();
   // get current cuda stream
   const c10::Stream get_current_stream();
-<<<<<<< HEAD
-=======
   bool dynamic_graph_find_unused();
   bool static_graph_first_iteration();
   bool static_graph_after_first_iteration();
->>>>>>> a90c2299
 
   // comm_hook_ is used to access the DDP communication hook if registered.
   std::unique_ptr<CommHookInterface> comm_hook_;
