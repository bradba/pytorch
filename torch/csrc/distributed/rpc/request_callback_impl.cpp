--- conflicted
+++ resolved
@@ -215,131 +215,24 @@
   return assignOwnerRRef(
       scriptRemoteCall.retRRefId(),
       scriptRemoteCall.retForkId(),
-      std::move(future),
-      /*lsctx=*/nullptr);
+      std::move(future));
 }
 
 c10::intrusive_ptr<JitFuture> RequestCallbackImpl::processPythonRemoteCall(
     RpcCommandBase& rpc,
     std::shared_ptr<LazyStreamContext> lsctx) const {
   auto& uprc = static_cast<UnpickledPythonRemoteCall&>(rpc);
-  auto future =
-      runPythonFunction(uprc.pythonUdf(), lsctx, uprc.isAsyncExecution());
-
-<<<<<<< HEAD
-  const auto& rrefId = uprc.rrefId();
-  const auto& forkId = uprc.forkId();
-  auto& ctx = RRefContext::getInstance();
-
-  c10::intrusive_ptr<OwnerRRef> ownerRRef;
-  if (rrefId == forkId) {
-    // Creating an owner RRef on self, should already exist in owners map
-    ownerRRef =
-        fromRRefInterface(ctx.getOwnerRRef(rrefId, /* forceCreated */ true)
-                              ->constValue()
-                              .toRRef());
-  } else {
-    ownerRRef = ctx.getOrCreateOwnerRRef(rrefId, PyObjectType::get());
-  }
-  // NOLINTNEXTLINE(clang-diagnostic-unused-variable)
-  auto& pythonRpcHandler = PythonRpcHandler::getInstance();
-
-  if (rrefId != forkId) {
-    // Caller is a user and callee is the owner, add fork
-    //
-    // NB: rrefId == forkId is true if and only if calling remote to self.
-    // In that case both the caller and the callee will access the
-    // OwnerRRef. Hence, on the callee side (here), it should not call
-    // addForkOfOwner as it is not a fork. To allow callee to distinguish
-    // when this request is sent to self, the caller will set forkId using
-    // rrefId (OwnerRRef does not have a forkId anyway).
-    ctx.addForkOfOwner(rrefId, forkId);
-  }
-
-  try {
-    processPythonExecution(
-        uprc.pythonUdf(),
-        messageId,
-        responseFuture,
-        uprc.isAsyncExecution(),
-        [ownerRRef, rrefId, forkId, markComplete, lsctx = std::move(lsctx)](
-            const py::object& result,
-            const int64_t messageId,
-            PythonRpcHandler& /* unused */,
-            const std::shared_ptr<JitFuture>& responseFuture) {
-          // Check we have GIL.
-          DCHECK(PyGILState_Check());
-
-          IValue py_ivalue = jit::toIValue(result, PyObjectType::get());
-
-          py::gil_scoped_release release;
-          ownerRRef->setValue(std::move(py_ivalue));
-          auto m = RemoteRet(rrefId, forkId).toMessage();
-          m.setId(messageId);
-          responseFuture->markCompleted(
-              IValue(c10::make_intrusive<Message>(std::move(m))));
-        });
-  } catch (py::error_already_set& e) {
-    // py::error_already_set requires GIL to destruct, take special care.
-    ownerRRef->setError(std::current_exception());
-    py::gil_scoped_acquire acquire;
-    e.restore();
-    PyErr_Clear();
-  } catch (std::exception& e) {
-    ownerRRef->setError(std::current_exception());
-    markComplete(RemoteRet(rrefId, forkId).toMessage());
-  }
-=======
-  return assignOwnerRRef(
-      uprc.rrefId(), uprc.forkId(), std::move(future), std::move(lsctx));
->>>>>>> 48722a75
+  auto future = runPythonFunction(
+      uprc.pythonUdf(), std::move(lsctx), uprc.isAsyncExecution());
+
+  return assignOwnerRRef(uprc.rrefId(), uprc.forkId(), std::move(future));
 }
 
 c10::intrusive_ptr<JitFuture> RequestCallbackImpl::processPythonRRefFetchCall(
-    RpcCommandBase& rpc,
-    std::shared_ptr<LazyStreamContext> lsctx) const {
-<<<<<<< HEAD
-  // Making this lambda mutable to allow move-capture it in callbacks
-  auto postProcessing = [responseFuture, lsctx = std::move(lsctx)](
-                            const c10::intrusive_ptr<OwnerRRef>& rref,
-                            int64_t messageId) mutable {
-    auto whenValueSet = rref->getFuture();
-    if (whenValueSet->hasError()) {
-      responseFuture->setError(whenValueSet->exception_ptr());
-      return;
-    }
-    try {
-      auto& pythonRpcHandler = PythonRpcHandler::getInstance();
-      std::shared_ptr<SerializedPyObj> result;
-      {
-        // Need this GIL to guard jit::toPyObj and destruct its returned
-        // py::object
-        py::gil_scoped_acquire acquire;
-        result = std::make_shared<SerializedPyObj>(
-            pythonRpcHandler.serialize(jit::toPyObject(rref->getValue())));
-      }
-      Message m =
-          PythonRRefFetchRet(std::move(*result).toIValues()).toMessage();
-      m.setId(messageId);
-      responseFuture->markCompleted(
-          IValue(c10::make_intrusive<Message>(std::move(m))));
-    } catch (py::error_already_set& e) {
-      // py::error_already_set requires GIL to destruct, take special care.
-      responseFuture->setError(
-          std::make_exception_ptr(std::runtime_error(e.what())));
-      py::gil_scoped_acquire acquire;
-      e.restore();
-      PyErr_Clear();
-    } catch (const std::exception& /* unused */) {
-      responseFuture->setError(std::current_exception());
-    }
-  };
-
-=======
->>>>>>> 48722a75
+    RpcCommandBase& rpc) const {
   auto& prf = static_cast<PythonRRefFetchCall&>(rpc);
 
-  auto future = retrieveOwnerRRef(prf.rrefId(), std::move(lsctx));
+  auto future = retrieveOwnerRRef(prf.rrefId());
 
   return future->then(
       [](JitFuture& future) {
@@ -394,8 +287,7 @@
     RpcCommandBase& rpc) const {
   auto& rrefBackwardReq = static_cast<RRefBackwardReq&>(rpc);
 
-  auto future =
-      retrieveOwnerRRef(rrefBackwardReq.getRRefId(), /*lsctx=*/nullptr);
+  auto future = retrieveOwnerRRef(rrefBackwardReq.getRRefId());
 
   return future->then(
       [autogradContextId = rrefBackwardReq.getAutogradContextId(),
