--- conflicted
+++ resolved
@@ -55,11 +55,7 @@
         // transparent, we must make this future propagate the value of the RPC
         // future.
         // Use value() here instead of constValue() to ensure we propagate errors.
-<<<<<<< HEAD
-        return fut->value();
-=======
         return fut.value();
->>>>>>> 98fcdb80
       };
   // Define a future that completes after the profiling callbacks are run.
   auto profiledFut = fut->then(at::wrapPropagateTLSState(
