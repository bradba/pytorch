--- conflicted
+++ resolved
@@ -7,10 +7,7 @@
                                      OptionalCType, tensorT, scalarT, layoutT,
                                      deviceT, boolT, scalarTypeT)
 from tools.codegen.api import cpp
-<<<<<<< HEAD
-=======
 from tools.codegen import local
->>>>>>> 98fcdb80
 
 from typing import Union, Sequence, List, Optional
 
@@ -34,11 +31,7 @@
 def argumenttype_type(t: Type, *, mutable: bool, binds: ArgName) -> NamedCType:
     if str(t) == 'Tensor?':
         tensor_type: OptionalCType = OptionalCType(BaseCType(tensorT))
-<<<<<<< HEAD
-        if mutable:
-=======
         if mutable and not local.use_const_ref_for_mutable_tensors():
->>>>>>> 98fcdb80
             return NamedCType(binds, MutRefCType(tensor_type))
         else:
             return NamedCType(binds, ConstRefCType(tensor_type))
