--- conflicted
+++ resolved
@@ -474,11 +474,8 @@
   static TensorIterator unary_op(Tensor& out, const Tensor& a);
   static TensorIterator unary_float_op(Tensor& out, const Tensor& a);
   static TensorIterator nullary_op(Tensor& out);
-<<<<<<< HEAD
-=======
   static TensorIterator borrowing_nullary_op(const Tensor& out);
   static TensorIterator borrowing_nullary_op(Tensor&& out) = delete;
->>>>>>> cab48494
   static TensorIterator reduce_op(Tensor& out, const Tensor& a);
   static TensorIterator reduce_op(Tensor& out1, Tensor& out2, const Tensor& a);
 #undef TORCH_DISALLOW_TEMPORARIES
