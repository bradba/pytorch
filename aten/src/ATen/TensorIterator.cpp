--- conflicted
+++ resolved
@@ -666,33 +666,7 @@
   if (range.size() == 0) {
     return;
   }
-<<<<<<< HEAD
   at::internal::serial_for_each(shape_, get_strides(), get_base_ptrs(), loop, range);
-=======
-  auto strides = get_strides();
-  while (strides.size() < 2U * ntensors()) {
-    strides.push_back(0);
-  }
-
-
-  auto base_ptrs = get_base_ptrs();
-  if (ndim() <= 1) {
-    if (range.begin > 0) {
-      auto ptrs = get_data_ptrs(base_ptrs, {range.begin});
-      loop(ptrs.data(), strides.data(), range.size(), 1);
-    } else {
-      loop(base_ptrs.data(), strides.data(), range.size(), 1);
-    }
-  } else {
-    auto counter = DimCounter(shape_, range);
-    while (!counter.is_done()) {
-      auto ptrs = get_data_ptrs(base_ptrs, counter.values);
-      auto step = counter.max_2d_step();
-      loop(ptrs.data(), strides.data(), step[0], step[1]);
-      counter.increment(step);
-    }
-  }
->>>>>>> 7eade660
 }
 
 bool TensorIteratorBase::is_trivial_1d() const {
