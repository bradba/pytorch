#include <ATen/ATen.h>
#include <ATen/Dispatch.h>
#include <ATen/ExpandUtils.h>
#include <ATen/NativeFunctions.h>
#include <ATen/LegacyTHFunctionsCPU.h>
#include <ATen/MemoryOverlap.h>
#include <ATen/WrapDimUtils.h>

#include <ATen/CPUApplyUtils.h>
#include <ATen/Parallel.h>
#include <ATen/native/Math.h>
#include <ATen/native/Resize.h>
#include <ATen/native/UnaryOps.h>
#include <ATen/native/TensorIterator.h>
#include <ATen/NamedTensorUtils.h>
#include <ATen/native/ComplexHelper.h>

#include <algorithm>
#include <cmath>
#include <functional>
#include <numeric>
#include <vector>

#include <map>

namespace at {

namespace meta {

// Unary float operations always produce floating point
// outputs, even if their inputs are integer
#define CREATE_UNARY_FLOAT_META_FUNC(func)                  \
  TORCH_META_FUNC(func) (const Tensor& self) {        \
    build_unary_float_op(maybe_get_output(), self);   \
  }

CREATE_UNARY_FLOAT_META_FUNC(acos)
CREATE_UNARY_FLOAT_META_FUNC(acosh)
CREATE_UNARY_FLOAT_META_FUNC(asin)
CREATE_UNARY_FLOAT_META_FUNC(asinh)
CREATE_UNARY_FLOAT_META_FUNC(atan)
CREATE_UNARY_FLOAT_META_FUNC(atanh)
CREATE_UNARY_FLOAT_META_FUNC(cos)
CREATE_UNARY_FLOAT_META_FUNC(cosh)
CREATE_UNARY_FLOAT_META_FUNC(digamma)
CREATE_UNARY_FLOAT_META_FUNC(erf)
CREATE_UNARY_FLOAT_META_FUNC(erfc)
CREATE_UNARY_FLOAT_META_FUNC(erfinv)
CREATE_UNARY_FLOAT_META_FUNC(exp)
CREATE_UNARY_FLOAT_META_FUNC(exp2)
CREATE_UNARY_FLOAT_META_FUNC(expm1)
CREATE_UNARY_FLOAT_META_FUNC(i0)
CREATE_UNARY_FLOAT_META_FUNC(lgamma)
CREATE_UNARY_FLOAT_META_FUNC(log)
CREATE_UNARY_FLOAT_META_FUNC(log10)
CREATE_UNARY_FLOAT_META_FUNC(log1p)
CREATE_UNARY_FLOAT_META_FUNC(log2)
CREATE_UNARY_FLOAT_META_FUNC(reciprocal)
CREATE_UNARY_FLOAT_META_FUNC(rsqrt)
CREATE_UNARY_FLOAT_META_FUNC(sigmoid)
CREATE_UNARY_FLOAT_META_FUNC(sin)
CREATE_UNARY_FLOAT_META_FUNC(sinc)
CREATE_UNARY_FLOAT_META_FUNC(sinh)
CREATE_UNARY_FLOAT_META_FUNC(special_entr)
CREATE_UNARY_FLOAT_META_FUNC(special_i0e)
CREATE_UNARY_FLOAT_META_FUNC(special_i1)
CREATE_UNARY_FLOAT_META_FUNC(special_i1e)
CREATE_UNARY_FLOAT_META_FUNC(sqrt)
CREATE_UNARY_FLOAT_META_FUNC(tan)
CREATE_UNARY_FLOAT_META_FUNC(tanh)

TORCH_META_FUNC(polygamma)(int64_t n, const Tensor& self) {
  TORCH_CHECK(n >= 0, "polygamma(n, x) does not support negative n.");
  build_unary_float_op(maybe_get_output(), self);
}

// These are normal unary ops that preserve dtype
#define CREATE_UNARY_META_FUNC(func)                  \
  TORCH_META_FUNC(func) (const Tensor& self) {        \
    build_unary_op(maybe_get_output(), self);   \
  }
CREATE_UNARY_META_FUNC(bitwise_not)
CREATE_UNARY_META_FUNC(frac)
CREATE_UNARY_META_FUNC(round)

TORCH_META_FUNC(neg)(const Tensor& self) {
  TORCH_CHECK(self.scalar_type() != kBool,
              "Negation, the `-` operator, on a bool tensor is not supported. "
              "If you are trying to invert a mask, use the `~` or `logical_not()` operator instead.");
  build_unary_op(maybe_get_output(), self);
}

TORCH_META_FUNC(trunc) (const Tensor& self) {
  // Note: this is consistent with NumPy
  TORCH_CHECK(!self.is_complex(),
    "trunc is not supported for complex inputs");
  build_unary_op(maybe_get_output(), self);
}

TORCH_META_FUNC(floor) (const Tensor& self) {
  // Note: this is consistent with NumPy
  TORCH_CHECK(!self.is_complex(),
    "floor is not supported for complex inputs");
  build_unary_op(maybe_get_output(), self);
}

TORCH_META_FUNC(sign) (const Tensor& self) {
  TORCH_CHECK(!self.is_complex(),
              "Unlike NumPy, torch.sign is not intended to support complex numbers. Please use torch.sgn instead.");
  build_unary_op(maybe_get_output(), self);
}

TORCH_META_FUNC(ceil) (const Tensor& self) {
  // Note: this is consistent with NumPy
  TORCH_CHECK(!self.is_complex(),
    "ceil is not supported for complex inputs");
  build_unary_op(maybe_get_output(), self);
}

} // namespace meta

namespace native {
// NOTE: These are helper functions that reduce redundant code in implementing the most typical kind of unary operators.
// YOU ARE NOT OBLIGED TO USE THESE HELPERS---if you're writing something more specialized, please don't try to make
// them work for your case, but just write something new instead. Here we use helper functions instead of a flat fat
// macro that implements everything, because the former allows some simple preprocessing that are unique to some
// operators (more is foreseeable) and is more flexible and elegant than the latter.
#define CREATE_UNARY_TORCH_IMPL_FUNC(func)                                \
TORCH_IMPL_FUNC(func##_out) (const Tensor& self, const Tensor& result) {  \
  func##_stub(device_type(), *this);                                      \
}

CREATE_UNARY_TORCH_IMPL_FUNC(acos)
CREATE_UNARY_TORCH_IMPL_FUNC(acosh)
CREATE_UNARY_TORCH_IMPL_FUNC(asin)
CREATE_UNARY_TORCH_IMPL_FUNC(asinh)
CREATE_UNARY_TORCH_IMPL_FUNC(atan)
CREATE_UNARY_TORCH_IMPL_FUNC(atanh)
CREATE_UNARY_TORCH_IMPL_FUNC(bitwise_not)
CREATE_UNARY_TORCH_IMPL_FUNC(ceil)
CREATE_UNARY_TORCH_IMPL_FUNC(cos)
CREATE_UNARY_TORCH_IMPL_FUNC(cosh)
CREATE_UNARY_TORCH_IMPL_FUNC(digamma)
CREATE_UNARY_TORCH_IMPL_FUNC(erf)
CREATE_UNARY_TORCH_IMPL_FUNC(erfc)
CREATE_UNARY_TORCH_IMPL_FUNC(erfinv)
CREATE_UNARY_TORCH_IMPL_FUNC(exp)
CREATE_UNARY_TORCH_IMPL_FUNC(exp2)
CREATE_UNARY_TORCH_IMPL_FUNC(expm1)
CREATE_UNARY_TORCH_IMPL_FUNC(floor)
CREATE_UNARY_TORCH_IMPL_FUNC(frac)
CREATE_UNARY_TORCH_IMPL_FUNC(i0)
CREATE_UNARY_TORCH_IMPL_FUNC(lgamma)
CREATE_UNARY_TORCH_IMPL_FUNC(log)
CREATE_UNARY_TORCH_IMPL_FUNC(log10)
CREATE_UNARY_TORCH_IMPL_FUNC(log1p)
CREATE_UNARY_TORCH_IMPL_FUNC(log2)
CREATE_UNARY_TORCH_IMPL_FUNC(neg)
CREATE_UNARY_TORCH_IMPL_FUNC(reciprocal)
CREATE_UNARY_TORCH_IMPL_FUNC(round)
CREATE_UNARY_TORCH_IMPL_FUNC(rsqrt)
CREATE_UNARY_TORCH_IMPL_FUNC(sigmoid)
CREATE_UNARY_TORCH_IMPL_FUNC(sign)
CREATE_UNARY_TORCH_IMPL_FUNC(sin)
CREATE_UNARY_TORCH_IMPL_FUNC(sinc)
CREATE_UNARY_TORCH_IMPL_FUNC(sinh)
CREATE_UNARY_TORCH_IMPL_FUNC(special_entr)
CREATE_UNARY_TORCH_IMPL_FUNC(special_i0e)
CREATE_UNARY_TORCH_IMPL_FUNC(special_i1e)
CREATE_UNARY_TORCH_IMPL_FUNC(special_i1)
CREATE_UNARY_TORCH_IMPL_FUNC(sqrt)
CREATE_UNARY_TORCH_IMPL_FUNC(tan)
CREATE_UNARY_TORCH_IMPL_FUNC(tanh)
CREATE_UNARY_TORCH_IMPL_FUNC(trunc)

TORCH_IMPL_FUNC(polygamma_out)
(int64_t n, const Tensor& self, const Tensor& result) {
  polygamma_stub(device_type(), *this, n);
}

// since polygamma_ has different signature from its
// out and functional variant, we explicitly
// define it (instead of using structured kernel).
Tensor& polygamma_(Tensor& self, int64_t n) {
  return at::polygamma_out(self, n, self);
}

template <typename Stub>
static inline Tensor& unary_op_impl_out(Tensor& result, const Tensor& self, Stub& stub) {
  auto iter = TensorIterator::unary_op(result, self);
  stub(iter.device_type(), iter);
  return result;
}

template <typename Stub, typename ...Args>
static inline Tensor& unary_op_impl_float_out(Tensor& result, const Tensor& self, Stub& stub, Args... args) {
  auto iter = TensorIterator::unary_float_op(result, self);
  stub(iter.device_type(), iter, args...);
  iter.cast_outputs();
  return result;
}

template <typename Stub, typename ...Args>
static inline Tensor unary_op_impl_float(const Tensor& self, Stub& stub, Args... args) {
  Tensor result;
  auto iter = TensorIterator::unary_float_op(result, self);
  stub(iter.device_type(), iter, args...);
  return iter.output();
}

// An alternate version of unary_op_impl_out that follows the same pattern
// for non-complex inputs, but returns a floating point tensor
// for complex inputs by default.
// Note: This is done by running the operation as usual and then copying the
// operation's result to the expected result type.
template <typename Stub>
static inline Tensor& unary_op_impl_with_complex_to_float_out(Tensor& result, const Tensor& self, Stub& stub, bool promotes_integer_to_float) {
    if (self.is_complex() && !result.is_complex()) {
      // Checks if the corresponding float type can be cast to the desired dtype
      const auto float_type = c10::toValueType(self.scalar_type());
      TORCH_CHECK(canCast(float_type, result.scalar_type()),
            "result type ", float_type, " can't be cast to the desired output type ",
            result.scalar_type());

      // Runs the function complex->complex, as TensorIterator expects
      Tensor complex_result = at::empty({0}, self.options());
      auto iter = TensorIterator::unary_op(complex_result, self);
      stub(iter.device_type(), iter);

      // Copies the complex result to the actual result and returns it
      at::native::resize_output(result, complex_result.sizes());
      result.copy_(at::real(complex_result));
      return result;
    }

    if (promotes_integer_to_float) {
      return unary_op_impl_float_out(result, self, stub);
    }

    return unary_op_impl_out(result, self, stub);
}

// out_impl passed into unary_op_impl and unary_op_impl_  must go through at:: device dispatch
// otherwise it won't dispatch to out-of-source devices like XLA.
// For example it must be at::bitwise_not_out instead of bitwise_not_out(which is at::native!).
template <typename OutImpl>
static inline Tensor unary_op_impl(const Tensor& self, OutImpl& out_impl) {
  Tensor result = at::empty({0}, self.options());
  return out_impl(result, self);
}

// An alternate version of unary_op_impl that follows the same pattern
// for non-complex inputs, but returns a floating point tensor
// for complex inputs by default.
template <typename OutImpl>
static inline Tensor unary_op_impl_with_complex_to_float(const Tensor& self, OutImpl& out_impl) {
  if (self.is_complex()) {
    const auto float_type = c10::toValueType(self.scalar_type());
    Tensor result = at::empty({0}, self.options().dtype(float_type));
    return out_impl(result, self);
  }

  Tensor result = at::empty({0}, self.options());
  return out_impl(result, self);
}

template <typename OutImpl>
static inline Tensor& unary_op_impl_(Tensor& self, OutImpl& out_impl) {
  return out_impl(self, self);
}

// arccos, alias for acos
Tensor& arccos_out(const Tensor& self, Tensor& result) { return at::acos_out(result, self); }
Tensor arccos(const Tensor& self) { return self.acos(); }
Tensor& arccos_(Tensor& self) { return self.acos_(); }

Tensor& rad2deg_out(const Tensor& self, Tensor& result) {
  TORCH_CHECK(!self.is_complex(), "rad2deg is not supported for complex tensors.");
  constexpr double M_180_PI = 57.295779513082320876798154814105170332405472466564;
  return at::mul_out(result, self, wrapped_scalar_tensor(Scalar(M_180_PI)));
}
Tensor rad2deg(const Tensor& self) {
  // Note: int-> float promotion handled differently from other Unary ops,
  // as it does not use the usual TensorIterator + Kernel Dispatch pattern.
  auto options = self.options();
  if (c10::isIntegralType(self.scalar_type(), /*includeBool=*/true)) {
    options = options.dtype(c10::get_default_dtype());
  }
  auto result = at::empty_like(self, options);
  at::rad2deg_out(result, self);
  return result;
}
Tensor& rad2deg_(Tensor& self) { return unary_op_impl_(self, at::rad2deg_out); }

Tensor& deg2rad_out(const Tensor& self, Tensor& result) {
  TORCH_CHECK(!self.is_complex(), "deg2rad is not supported for complex tensors.");
  constexpr double M_PI_180 = 0.017453292519943295769236907684886127134428718885417;
  return at::mul_out(result, self, wrapped_scalar_tensor(Scalar(M_PI_180)));
}
Tensor deg2rad(const Tensor& self) {
  // Note: int-> float promotion handled differently from other Unary ops,
  // as it does not use the usual TensorIterator + Kernel Dispatch pattern.
  auto options = self.options();
  if (c10::isIntegralType(self.scalar_type(), /*includeBool=*/true)) {
    options = options.dtype(c10::get_default_dtype());
  }
  auto result = at::empty_like(self, options);
  at::deg2rad_out(result, self);
  return result;
}
Tensor& deg2rad_(Tensor& self) { return unary_op_impl_(self, at::deg2rad_out); }

// arcsin, alias of asin
Tensor& arcsin_out(const Tensor& self, Tensor& result) { return at::asin_out(result, self); }
Tensor arcsin(const Tensor& self) { return self.asin(); }
Tensor& arcsin_(Tensor& self) { return self.asin_(); }

// arctan, alias of atan
Tensor& arctan_out(const Tensor& self, Tensor& result) { return at::atan_out(result, self); }
Tensor arctan(const Tensor& self) { return self.atan(); }
Tensor& arctan_(Tensor& self) { return self.atan_(); }

// Note [Complex abs and angle]
// Complex inputs to abs and angle return float results by default.
// abs and angle, in both NumPy and C++, returns a float result when given a
// complex input. This makes sense mathematically since the absolute value
// and angle of a complex number has no imaginary part.
Tensor& abs_out(const Tensor& self, Tensor& result) {
  return unary_op_impl_with_complex_to_float_out(result, self, abs_stub, /*promotes_integer_to_float=*/false);
}
Tensor abs(const Tensor& self) {
  return unary_op_impl_with_complex_to_float(self, at::abs_out);
}
Tensor& abs_(Tensor& self) {
  TORCH_CHECK(!self.is_complex(), "In-place abs is not supported for complex tensors.");
  return unary_op_impl_(self, at::abs_out);
}

// Absolute, alias for abs
Tensor& absolute_out(const Tensor& self, Tensor& result) {
  return at::abs_out(result, self);
}
Tensor absolute(const Tensor& self) {
  return self.abs();
}
Tensor& absolute_(Tensor& self) {
  return self.abs_();
}

Tensor& angle_out(const Tensor& self, Tensor& result) {
  return unary_op_impl_with_complex_to_float_out(result, self, angle_stub, /*promotes_integer_to_float=*/true);
}
Tensor angle(const Tensor& self) {
  if (self.is_complex()) {
    const auto float_type = c10::toValueType(self.scalar_type());
    Tensor result = at::empty({0}, self.options().dtype(float_type));
    return at::angle_out(result, self);
  }

  return unary_op_impl_float(self, angle_stub);
}

Tensor real(const Tensor& self) {
  if (self.is_complex()) {
    auto real_tensor = at::view_as_real(self);
    return at::select(real_tensor, real_tensor.dim() - 1, 0);
  } else {
    TORCH_CHECK(false, "real is not implemented for tensors with non-complex dtypes.");
  }
}

Tensor imag(const Tensor& self) {
  if (self.is_complex()) {
    auto real_tensor = at::view_as_real(self);
    return at::select(real_tensor, real_tensor.dim() - 1, 1);
  } else {
    TORCH_CHECK(false, "imag is not implemented for tensors with non-complex dtypes.");
  }
}

Tensor& conj_out(const Tensor& self, Tensor& result) {
  return unary_op_impl_out(result, self, conj_stub);
}

Tensor _conj(const Tensor& self) { return unary_op_impl(self, at::conj_out); }

Tensor conj(const Tensor& self) {
  if (!self.is_complex()) {
    return self;
  }
  return at::_conj(self);
}

// special_exp2, alias for exp2
Tensor& special_exp2_out(const Tensor& self, Tensor& result) { return at::exp2_out(result, self); }
Tensor special_exp2(const Tensor& self) { return self.exp2(); }

// special_expm1, alias for expm1
Tensor& special_expm1_out(const Tensor& self, Tensor& result) { return at::expm1_out(result, self); }
Tensor special_expm1(const Tensor& self) { return self.expm1(); }

// special_erf, alias for erf
Tensor& special_erf_out(const Tensor& self, Tensor& result) { return at::erf_out(result, self); }
Tensor special_erf(const Tensor& self) { return self.erf(); }

// special_erfc, alias for erfc
Tensor& special_erfc_out(const Tensor& self, Tensor& result) { return at::erfc_out(result, self); }
Tensor special_erfc(const Tensor& self) { return self.erfc(); }

// special_erfinv, alias for erfinv
Tensor& special_erfinv_out(const Tensor& self, Tensor& result) { return at::erfinv_out(result, self); }
Tensor special_erfinv(const Tensor& self) { return self.erfinv(); }

<<<<<<< HEAD
Tensor& sgn_out(const Tensor& self, Tensor& result) {
=======
namespace {

inline Tensor calc_ndtr(const Tensor& self) {
  auto x_sqrt_2 = self / std::sqrt(2.);
  return (1 + at::erf(x_sqrt_2)) * 0.5;
}

} // namespace

// special_ndtr
Tensor& special_ndtr_out(const Tensor& self, Tensor& result) {
  TORCH_CHECK(
      self.device() == result.device(),
      "Expected all tensors to be on the same device, but found at least two devices, ",
      self.device(),
      " and ",
      result.device(),
      "!");

  auto ndtr = calc_ndtr(self);
  TORCH_CHECK(
      at::can_cast(ndtr.scalar_type(), result.scalar_type()),
      "result type ",
      ndtr.scalar_type(),
      " can't be cast to the desired output type ",
      result.scalar_type());

  at::native::resize_output(result, ndtr.sizes());
  return result.copy_(ndtr);
}
Tensor special_ndtr(const Tensor& self) {
  return calc_ndtr(self);
}

// FIXME: remove const_cast once unary_op_impl_out is updated
TORCH_IMPL_FUNC(sgn_out) (const Tensor& self, const Tensor& result) {
>>>>>>> cab48494
  if (self.is_complex()) {
    return unary_op_impl_out(result, self, sgn_stub);
  } else {
    return unary_op_impl_out(result, self, sign_stub);
  }
}

Tensor sgn(const Tensor& self) { return unary_op_impl(self, at::sgn_out); }
Tensor& sgn_(Tensor& self) { return unary_op_impl_(self, at::sgn_out); }

// arccosh, alias for acosh
Tensor& arccosh_out(const Tensor& self, Tensor& result) { return at::acosh_out(result, self); }
Tensor arccosh(const Tensor& self) { return at::acosh(self); }
Tensor& arccosh_(Tensor& self) { return at::acosh_(self); }

// arcsinh, alias for asinh
Tensor& arcsinh_out(const Tensor& self, Tensor& result) { return at::asinh_out(result, self); }
Tensor arcsinh(const Tensor& self) { return self.asinh(); }
Tensor& arcsinh_(Tensor& self) { return self.asinh_(); }

// arctanh, alias for atanh
Tensor& arctanh_out(const Tensor& self, Tensor& result) { return at::atanh_out(result, self); }
Tensor arctanh(const Tensor& self) { return self.atanh(); }
Tensor& arctanh_(Tensor& self) { return self.atanh_(); }

Tensor& square_out(const Tensor& self, Tensor& result) { return at::pow_out(result, self, 2); }
Tensor square(const Tensor& self) { return at::pow(self, 2); }
Tensor& square_(Tensor& self) { return self.pow_(2); }

Tensor& logit_out(const Tensor& self,
    c10::optional<double> eps,
    Tensor& result) {
  return unary_op_impl_float_out(
      result, self, logit_stub, Scalar(eps ? eps.value() : -1.0));
}
Tensor logit(const Tensor& self, c10::optional<double> eps) {
  return unary_op_impl_float(
      self, logit_stub, Scalar(eps ? eps.value() : -1.0));
}
Tensor& logit_(Tensor& self, c10::optional<double> eps) {
  return at::logit_out(self, self, eps);
}

Tensor& special_logit_out(const Tensor& self, c10::optional<double> eps, Tensor& result) {
  return at::logit_out(result, self, eps);
}
Tensor special_logit(const Tensor& self, c10::optional<double> eps) {
  return self.logit(eps);
}

// special_expit, alias for sigmoid
Tensor& special_expit_out(const Tensor& self, Tensor& result) {
  return at::sigmoid_out(result, self);
}
Tensor special_expit(const Tensor& self) {
  return self.sigmoid();
}

Tensor& nan_to_num_out(const Tensor& self,
    c10::optional<double> nan,
    c10::optional<double> pos_inf,
    c10::optional<double> neg_inf,
    Tensor& result) {
  TORCH_CHECK(
      self.scalar_type() == result.scalar_type(),
      "nan_to_num: dtype of out: ",
      result.scalar_type(),
      " should be same as input: ",
      self.scalar_type());

  if (c10::isIntegralType(self.scalar_type(), /*includeBool=*/true)) {
    at::native::resize_output(result, self.sizes());
    result.copy_(self);
    return result;
  }

  auto iter = TensorIterator::unary_op(result, self);
  nan_to_num_stub(iter.device_type(), iter, nan, pos_inf, neg_inf);
  return result;
}

Tensor nan_to_num(
    const Tensor& self,
    c10::optional<double> nan,
    c10::optional<double> pos_inf,
    c10::optional<double> neg_inf) {
  auto result = at::empty_like(self);
  return at::nan_to_num_out(result, self, nan, pos_inf, neg_inf);
}

Tensor& nan_to_num_(
    Tensor& self,
    c10::optional<double> nan,
    c10::optional<double> pos_inf,
    c10::optional<double> neg_inf) {
  return at::nan_to_num_out(self, self, nan, pos_inf, neg_inf);
}

// Alias for trunc
Tensor& fix_out(const Tensor& self, Tensor& result) { return at::trunc_out(result, self); }
Tensor fix(const Tensor& self) { return self.trunc(); }
Tensor& fix_(Tensor& self) { return self.trunc_(); }

Tensor positive(const Tensor& self) {
  TORCH_CHECK(self.scalar_type() != kBool, "The `+` operator, on a bool tensor is not supported.");
  return self;
}

Tensor& negative_out(const Tensor& self, Tensor& result) { return at::neg_out(result, self); }
Tensor negative(const Tensor& self) { return self.neg(); }
Tensor& negative_(Tensor& self) { return self.neg_(); }

Tensor logical_not(const Tensor& self) {
  Tensor result = at::empty({0}, self.options().dtype(kBool));
  return at::logical_not_out(result, self);
}

Tensor& logical_not_(Tensor& self) {
  return at::logical_not_out(self, self);
}

Tensor& logical_not_out(const Tensor& self, Tensor& result) {
  TensorIterator iter = TensorIteratorConfig()
    .check_all_same_dtype(false)
    .add_output(result)
    .add_input(self)
    .build();
  logical_not_stub(iter.device_type(), iter);
  return result;
}

Tensor& signbit_out(const Tensor& self, Tensor& result) {
  TORCH_CHECK(!self.is_complex(), "signbit is not implemented for complex tensors.");
  TORCH_CHECK(result.scalar_type() == at::kBool, "signbit does not support non-boolean outputs.");
  at::native::resize_output(result, self.sizes());

  if (self.dtype() == at::kBool) {
    return result.fill_(false);
  } else {
    TensorIterator iter = TensorIteratorConfig()
      .check_all_same_dtype(false)
      .add_output(result)
      .add_input(self)
      .build();
    signbit_stub(iter.device_type(), iter);
  }
  return result;
}

Tensor signbit(const Tensor& self) {
  Tensor result = at::empty({0}, self.options().dtype(kBool));
  return at::signbit_out(result, self);
}

namespace {
constexpr double HALF = 0.5;
constexpr double QUARTER = 0.25;
}

static inline void mvlgamma_check(const Tensor& self, int64_t p) {
  TORCH_CHECK(at::isFloatingType(self.scalar_type()),
              "mvlgamma is not implemented for ", self.scalar_type());
  TORCH_CHECK((self > HALF * (p - 1)).all().item<bool>(),
              "All elements must be greater than (p-1)/2");
  TORCH_CHECK(p >= 1, "p has to be greater than or equal to 1");
}

Tensor mvlgamma(const Tensor& self, int64_t p) {
  mvlgamma_check(self, p);
  Tensor args = native::arange(
      -p * HALF + HALF,
      HALF,
      HALF,
      optTypeMetaToScalarType(self.options().dtype_opt()),
      self.options().layout_opt(),
      self.options().device_opt(),
      self.options().pinned_memory_opt());
  args = args.add(self.unsqueeze(-1));
  const auto p2_sub_p = static_cast<double>(p * (p - 1));
  return args.lgamma_().sum(-1).add_(p2_sub_p * std::log(c10::pi<double>) * QUARTER);
}

Tensor& mvlgamma_(Tensor& self, int64_t p) {
  mvlgamma_check(self, p);
  Tensor args = native::arange(
      -p *HALF  + HALF,
      HALF,
      HALF,
      optTypeMetaToScalarType(self.options().dtype_opt()),
      self.options().layout_opt(),
      self.options().device_opt(),
      self.options().pinned_memory_opt());
  args = args.add(self.unsqueeze(-1));
  const auto p2_sub_p = static_cast<double>(p * (p - 1));
  return self.copy_(args.lgamma_().sum(-1).add_(p2_sub_p * std::log(c10::pi<double>) * QUARTER));
}

std::tuple<Tensor, Tensor> frexp(const Tensor& self) {
  Tensor mantissa = at::empty_like(self);
  Tensor exponent = at::empty_like(self, self.options().dtype(at::kInt));

  at::frexp_out(mantissa, exponent, self);
  return std::tuple<Tensor, Tensor>(mantissa, exponent);
}

std::tuple<Tensor&, Tensor&> frexp_out(const Tensor& self,
                                       Tensor& mantissa, Tensor& exponent) {
  // torch.frexp is implemented for floating-point dtypes for now,
  // should add support for integral dtypes in the future.
  TORCH_CHECK(at::isFloatingType(self.scalar_type()),
              "torch.frexp() only supports floating-point dtypes");

  TORCH_CHECK(mantissa.dtype() == self.dtype(),
              "torch.frexp() expects mantissa to have dtype ", self.dtype(),
              " but got ", mantissa.dtype());
  TORCH_CHECK(exponent.dtype() == at::kInt,
              "torch.frexp() expects exponent to have int dtype "
              "but got ", exponent.dtype());

  auto iter = TensorIteratorConfig()
    .add_output(mantissa)
    .add_output(exponent)
    .add_input(self)
    .check_all_same_dtype(false)
    .set_check_mem_overlap(true)
    .build();
  frexp_stub(iter.device_type(), iter);

  return std::tuple<Tensor&, Tensor&>(mantissa, exponent);
}

// alias for lgamma, implements special.gammanln equivalent to
// scipy.special.gammaln
Tensor special_gammaln(const Tensor& self) { return self.lgamma(); }
Tensor& special_gammaln_out(const Tensor& self, Tensor& result) { return at::lgamma_out(result, self); }

DEFINE_DISPATCH(abs_stub); // NOLINT(cppcoreguidelines-avoid-non-const-global-variables)
DEFINE_DISPATCH(angle_stub); // NOLINT(cppcoreguidelines-avoid-non-const-global-variables)
DEFINE_DISPATCH(real_stub); // NOLINT(cppcoreguidelines-avoid-non-const-global-variables)
DEFINE_DISPATCH(imag_stub); // NOLINT(cppcoreguidelines-avoid-non-const-global-variables)
DEFINE_DISPATCH(conj_stub); // NOLINT(cppcoreguidelines-avoid-non-const-global-variables)
DEFINE_DISPATCH(acos_stub); // NOLINT(cppcoreguidelines-avoid-non-const-global-variables)
DEFINE_DISPATCH(acosh_stub); // NOLINT(cppcoreguidelines-avoid-non-const-global-variables)
DEFINE_DISPATCH(asinh_stub); // NOLINT(cppcoreguidelines-avoid-non-const-global-variables)
DEFINE_DISPATCH(atanh_stub); // NOLINT(cppcoreguidelines-avoid-non-const-global-variables)
DEFINE_DISPATCH(asin_stub); // NOLINT(cppcoreguidelines-avoid-non-const-global-variables)
DEFINE_DISPATCH(atan_stub); // NOLINT(cppcoreguidelines-avoid-non-const-global-variables)
DEFINE_DISPATCH(bitwise_not_stub); // NOLINT(cppcoreguidelines-avoid-non-const-global-variables)
DEFINE_DISPATCH(ceil_stub); // NOLINT(cppcoreguidelines-avoid-non-const-global-variables)
DEFINE_DISPATCH(cos_stub); // NOLINT(cppcoreguidelines-avoid-non-const-global-variables)
DEFINE_DISPATCH(cosh_stub); // NOLINT(cppcoreguidelines-avoid-non-const-global-variables)
DEFINE_DISPATCH(digamma_stub); // NOLINT(cppcoreguidelines-avoid-non-const-global-variables)
DEFINE_DISPATCH(special_entr_stub); // NOLINT(cppcoreguidelines-avoid-non-const-global-variables)
DEFINE_DISPATCH(erf_stub); // NOLINT(cppcoreguidelines-avoid-non-const-global-variables)
DEFINE_DISPATCH(erfc_stub); // NOLINT(cppcoreguidelines-avoid-non-const-global-variables)
DEFINE_DISPATCH(erfinv_stub); // NOLINT(cppcoreguidelines-avoid-non-const-global-variables)
DEFINE_DISPATCH(exp_stub); // NOLINT(cppcoreguidelines-avoid-non-const-global-variables)
DEFINE_DISPATCH(exp2_stub); // NOLINT(cppcoreguidelines-avoid-non-const-global-variables)
DEFINE_DISPATCH(expm1_stub); // NOLINT(cppcoreguidelines-avoid-non-const-global-variables)
DEFINE_DISPATCH(floor_stub); // NOLINT(cppcoreguidelines-avoid-non-const-global-variables)
DEFINE_DISPATCH(frac_stub); // NOLINT(cppcoreguidelines-avoid-non-const-global-variables)
DEFINE_DISPATCH(frexp_stub); // NOLINT(cppcoreguidelines-avoid-non-const-global-variables)
DEFINE_DISPATCH(i0_stub); // NOLINT(cppcoreguidelines-avoid-non-const-global-variables)
DEFINE_DISPATCH(special_i0e_stub); // NOLINT(cppcoreguidelines-avoid-non-const-global-variables)
DEFINE_DISPATCH(special_i1_stub); // NOLINT(cppcoreguidelines-avoid-non-const-global-variables)
DEFINE_DISPATCH(special_i1e_stub); // NOLINT(cppcoreguidelines-avoid-non-const-global-variables)
DEFINE_DISPATCH(log_stub); // NOLINT(cppcoreguidelines-avoid-non-const-global-variables)
DEFINE_DISPATCH(log10_stub); // NOLINT(cppcoreguidelines-avoid-non-const-global-variables)
DEFINE_DISPATCH(log1p_stub); // NOLINT(cppcoreguidelines-avoid-non-const-global-variables)
DEFINE_DISPATCH(log2_stub); // NOLINT(cppcoreguidelines-avoid-non-const-global-variables)
DEFINE_DISPATCH(logical_not_stub); // NOLINT(cppcoreguidelines-avoid-non-const-global-variables)
DEFINE_DISPATCH(neg_stub); // NOLINT(cppcoreguidelines-avoid-non-const-global-variables)
DEFINE_DISPATCH(nan_to_num_stub); // NOLINT(cppcoreguidelines-avoid-non-const-global-variables)
DEFINE_DISPATCH(polygamma_stub); // NOLINT(cppcoreguidelines-avoid-non-const-global-variables)
DEFINE_DISPATCH(reciprocal_stub); // NOLINT(cppcoreguidelines-avoid-non-const-global-variables)
DEFINE_DISPATCH(round_stub); // NOLINT(cppcoreguidelines-avoid-non-const-global-variables)
DEFINE_DISPATCH(rsqrt_stub); // NOLINT(cppcoreguidelines-avoid-non-const-global-variables)
DEFINE_DISPATCH(sigmoid_stub); // NOLINT(cppcoreguidelines-avoid-non-const-global-variables)
DEFINE_DISPATCH(logit_stub); // NOLINT(cppcoreguidelines-avoid-non-const-global-variables)
DEFINE_DISPATCH(sign_stub); // NOLINT(cppcoreguidelines-avoid-non-const-global-variables)
DEFINE_DISPATCH(signbit_stub); // NOLINT(cppcoreguidelines-avoid-non-const-global-variables)
DEFINE_DISPATCH(sgn_stub); // NOLINT(cppcoreguidelines-avoid-non-const-global-variables)
DEFINE_DISPATCH(sin_stub); // NOLINT(cppcoreguidelines-avoid-non-const-global-variables)
DEFINE_DISPATCH(sinc_stub); // NOLINT(cppcoreguidelines-avoid-non-const-global-variables)
DEFINE_DISPATCH(sinh_stub); // NOLINT(cppcoreguidelines-avoid-non-const-global-variables)
DEFINE_DISPATCH(sqrt_stub); // NOLINT(cppcoreguidelines-avoid-non-const-global-variables)
DEFINE_DISPATCH(tan_stub); // NOLINT(cppcoreguidelines-avoid-non-const-global-variables)
DEFINE_DISPATCH(tanh_stub); // NOLINT(cppcoreguidelines-avoid-non-const-global-variables)
DEFINE_DISPATCH(trigamma_stub); // NOLINT(cppcoreguidelines-avoid-non-const-global-variables)
DEFINE_DISPATCH(trunc_stub); // NOLINT(cppcoreguidelines-avoid-non-const-global-variables)
DEFINE_DISPATCH(lgamma_stub); // NOLINT(cppcoreguidelines-avoid-non-const-global-variables)

} // namespace native
} // namespace at<|MERGE_RESOLUTION|>--- conflicted
+++ resolved
@@ -82,6 +82,7 @@
 CREATE_UNARY_META_FUNC(bitwise_not)
 CREATE_UNARY_META_FUNC(frac)
 CREATE_UNARY_META_FUNC(round)
+CREATE_UNARY_META_FUNC(sgn)
 
 TORCH_META_FUNC(neg)(const Tensor& self) {
   TORCH_CHECK(self.scalar_type() != kBool,
@@ -411,9 +412,6 @@
 Tensor& special_erfinv_out(const Tensor& self, Tensor& result) { return at::erfinv_out(result, self); }
 Tensor special_erfinv(const Tensor& self) { return self.erfinv(); }
 
-<<<<<<< HEAD
-Tensor& sgn_out(const Tensor& self, Tensor& result) {
-=======
 namespace {
 
 inline Tensor calc_ndtr(const Tensor& self) {
@@ -450,16 +448,12 @@
 
 // FIXME: remove const_cast once unary_op_impl_out is updated
 TORCH_IMPL_FUNC(sgn_out) (const Tensor& self, const Tensor& result) {
->>>>>>> cab48494
   if (self.is_complex()) {
-    return unary_op_impl_out(result, self, sgn_stub);
+    sgn_stub(device_type(), *this);
   } else {
-    return unary_op_impl_out(result, self, sign_stub);
-  }
-}
-
-Tensor sgn(const Tensor& self) { return unary_op_impl(self, at::sgn_out); }
-Tensor& sgn_(Tensor& self) { return unary_op_impl_(self, at::sgn_out); }
+    sign_stub(device_type(), *this);
+  }
+}
 
 // arccosh, alias for acosh
 Tensor& arccosh_out(const Tensor& self, Tensor& result) { return at::acosh_out(result, self); }
