#include <ATen/ATen.h>
#include <ATen/Dispatch.h>
#include <ATen/NativeFunctions.h>
#include <ATen/native/TensorIterator.h>
#include <ATen/native/cpu/Loops.h>
#include <ATen/native/quantized/fake_quant_affine.h>

#include <c10/util/irange.h>

// FakeQuantize Op for PerChannelAffine quantization scheme.
namespace at {
namespace native {

// Use REGISTER_DISPATCH to run CPU and CUDA backend.
// NOLINTNEXTLINE(cppcoreguidelines-avoid-non-const-global-variables)
DEFINE_DISPATCH(fake_quant_per_channel_cachemask_stub);
// NOLINTNEXTLINE(cppcoreguidelines-avoid-non-const-global-variables)
DEFINE_DISPATCH(fake_quant_grad_learnable_channel_stub);

/* Per channel fake-quantizes the 'inputs' tensor.
Args:
  X: Forward input tensor.
  dY: Backward input tensor (_backward op only).
  scale: scale of per channel affine quantization
  zero_point: zero_point of per channel affine quantization
  axis: int specifying the axis to be quantized
  quant_min: minimum quantized value
  quant_max: maximum quantized value
Returns:
  Fake quantized tensor (double dtype).

*/

Tensor fake_quantize_per_channel_affine(
    const Tensor& self,
    const Tensor& scale,
    const Tensor& zero_point,
    int64_t axis,
    int64_t quant_min,
    int64_t quant_max) {
  const auto res = at::fake_quantize_per_channel_affine_cachemask(
      self, scale, zero_point, axis, quant_min, quant_max);
  return std::get<0>(res);
}

std::tuple<Tensor, Tensor> fake_quantize_per_channel_affine_cachemask(
    const Tensor& self,
    const Tensor& scale,
    const Tensor& zero_point,
    int64_t axis,
    int64_t quant_min,
    int64_t quant_max) {
  TORCH_CHECK(zero_point.scalar_type() == ScalarType::Long,
              "Zero-point must be Long, found ", zero_point.scalar_type());
  TORCH_CHECK(scale.dim() == 1, "scale should be a 1-D tensor");
  TORCH_CHECK(zero_point.dim() == 1, "zero point should be a 1-D tensor");
  TORCH_CHECK(
      scale.numel() == zero_point.numel(),
      "scale and zero-point need to have the same dimensions");
  TORCH_CHECK(
      scale.numel() == self.size(axis),
      "dimensions of scale and zero-point are not consistent with input tensor")

  TORCH_CHECK(
      quant_min <= quant_max,
      "`quant_min` should be less than or \
        equal to `quant_max`.");

  TORCH_CHECK(
      at::min(zero_point).item().toLong() >= quant_min &&
          at::max(zero_point).item().toLong() <= quant_max,
      "`zero_point` must be between `quant_min` and `quant_max`.");

  TORCH_CHECK(
      axis >= 0 && axis <= self.dim(),
      "`axis` must be between 0 and number of dimensions of input");

  auto Y = at::empty_like(self, self.options(), MemoryFormat::Preserve);
  auto mask = at::empty_like(self, at::kBool, MemoryFormat::Preserve);

  std::vector<int64_t> expected_shape(self.dim(), 1);
  expected_shape[axis] = self.size(axis);

  TensorIterator iter = TensorIteratorConfig()
    .check_all_same_dtype(false)
    .add_output(Y)
    .add_input(self)
<<<<<<< HEAD
    .add_input(native::_unsafe_view(scale, expected_shape))
    .add_input(native::_unsafe_view(zero_point, expected_shape))
=======
    .add_owned_input(native::_unsafe_view(scale, expected_shape))
    .add_owned_input(native::_unsafe_view(zero_point, expected_shape))
>>>>>>> cab48494
    .build();

  // TODO(future, optional): read once, write twice.  Not done at the moment
  //   for simplicity, as we do not expect this to be a bottleneck.
  TensorIterator iter_mask = TensorIteratorConfig()
    .check_all_same_dtype(false)
    .add_output(mask)
    .add_input(self)
<<<<<<< HEAD
    .add_input(native::_unsafe_view(scale, expected_shape))
    .add_input(native::_unsafe_view(zero_point, expected_shape))
=======
    .add_owned_input(native::_unsafe_view(scale, expected_shape))
    .add_owned_input(native::_unsafe_view(zero_point, expected_shape))
>>>>>>> cab48494
    .build();

  // TODO(future, optional): look into packing the mask further (BoolTensor uses
  //   1 byte per element, we only need 1 bit per element).
  fake_quant_per_channel_cachemask_stub(iter.device_type(), iter, iter_mask, quant_min, quant_max);
  return std::make_tuple(Y, mask);
}

/* Backward path to fake-quantize the 'inputs' tensor per channel, with mask.

Args:
  dY: output grad.
  mask: mask tensor from the forward pass.

Returns:
  dX (input grad).
*/
Tensor fake_quantize_per_channel_affine_cachemask_backward(
    const Tensor& dY,
    const Tensor& mask) {
  TORCH_CHECK(mask.scalar_type() == ScalarType::Bool);
  TORCH_CHECK(mask.numel() == dY.numel(),
      "`mask` and `dY` are not the same size: ",
      "`mask` is size ", mask.numel(), " and `dY` is size ", dY.numel());
  if (dY.numel() <= 0) {
    return dY;
  }
  // Note: no additional kernels needed, since mask is pre-computed
  // and we can use the existing tensor multiplication kernels.
  return dY * mask;
}

Tensor _get_rounded_zero_point(
    const Tensor& zero_point,
    int64_t quant_min,
    int64_t quant_max) {
  // This assumes the per channel zero point vector is single-dimensioned.
  return zero_point.round().clamp_(quant_min, quant_max);
}

Tensor _fake_quantize_learnable_per_channel_affine(
    const Tensor& self,
    const Tensor& scale,
    const Tensor& zero_point,
    int64_t axis,
    int64_t quant_min,
    int64_t quant_max,
    double grad_factor) {
  Tensor zero_point_rounded = _get_rounded_zero_point(zero_point, quant_min, quant_max).to(at::kLong);
  return native::fake_quantize_per_channel_affine(
    self, scale, zero_point_rounded, axis, quant_min, quant_max);
}

std::tuple<Tensor, Tensor, Tensor> _fake_quantize_learnable_per_channel_affine_backward(
    const Tensor& dY,
    const Tensor& X,
    const Tensor& scale,
    const Tensor& zero_point,
    int64_t axis,
    int64_t quant_min,
    int64_t quant_max,
    double grad_factor) {
  /* The gradients for scale and zero point are calculated as below:
     Let Xfq be the fake quantized version of X.
     Let Xq be the quantized version of X (clamped at qmin and qmax).
     Let Delta and z be the scale and the zero point.
     :math:
      \frac{d\Delta }{dx} =
        \begin{cases}
          q_{\min} - z& \text{ if } X_q= q_{\min} \\
          q_{\max} - z& \text{ if } X_q= q_{\max} \\
          (X_{fq} - X) / \Delta & \text{ else }
        \end{cases}

      \frac{dz }{dx} =
        \begin{cases}
          -\Delta& \text{ if } X_q= q_{\min} \text{ or } X_q = q_{\max} \\
          0 & \text{ else }
        \end{cases}
  */
  auto zero_point_rounded = _get_rounded_zero_point(zero_point, quant_min, quant_max);

  TORCH_CHECK(dY.scalar_type() == ScalarType::Float);
  TORCH_CHECK(X.scalar_type() == ScalarType::Float);
  TORCH_CHECK(scale.scalar_type() == ScalarType::Float);
  TORCH_CHECK(zero_point.scalar_type() == ScalarType::Float);

  TORCH_CHECK(X.sizes() == dY.sizes(), "`X` and `dY` are not the same size");
  TORCH_CHECK(
      quant_min <= 0 && quant_max >= 0,
      "Expecting `quant_min` <= 0 and `quant_max` >= 0");
  TORCH_CHECK(scale.dim() == 1, "scale should be a 1-D tensor");
  TORCH_CHECK(zero_point.dim() == 1, "zero point should be a 1-D tensor");
  TORCH_CHECK(
      scale.numel() == zero_point.numel(),
      "scale and zero-point need to have the same dimensions");
  TORCH_CHECK(
      scale.numel() == X.size(axis),
      "dimensions of scale and zero-point are not consistent with input tensor")

  TORCH_CHECK(
      at::min(zero_point_rounded).item().toLong() >= quant_min &&
          at::max(zero_point_rounded).item().toLong() <= quant_max,
      "`zero_point` must be between `quant_min` and `quant_max`.");

  TORCH_CHECK(
      axis >= 0 && axis < X.dim(),
      "`axis` must be between 0 and number of dimensions of input");

  if (X.numel() <= 0) {
    return std::make_tuple(X, scale, zero_point);
  }

  auto dX = at::empty_like(X, X.options(), MemoryFormat::Preserve);
  auto dScale_vec = at::empty_like(X, X.options(), MemoryFormat::Preserve);
  auto dZeroPoint_vec = at::empty_like(X, X.options(), MemoryFormat::Preserve);
  int numDimensions = X.ndimension();

  // Create an axis mask for vectorizing and reshaping the scale and zero point tensors
  // into the same shapes as X along the channel axis.
  // NOLINTNEXTLINE(cppcoreguidelines-no-malloc)
  int64_t* axis_mask = (int64_t *) calloc(numDimensions, sizeof(int64_t));
  for (int i = 0; i < numDimensions; ++i) {
    axis_mask[i] = (i == axis) ? X.size(axis) : 1;
  }
  auto X_shape = X.sizes();
  auto scale_vectorized = scale.reshape(at::IntArrayRef(axis_mask, numDimensions)).expand(X_shape);
  auto zero_point_vectorized = zero_point_rounded.reshape(at::IntArrayRef(axis_mask, numDimensions)).expand(X_shape);

  auto iter = TensorIteratorConfig()
    .add_output(dX)
    .add_output(dScale_vec)
    .add_output(dZeroPoint_vec)
    .add_input(X)
    .add_input(dY)
    .add_input(scale_vectorized)
    .add_input(zero_point_vectorized)
    .build();

  fake_quant_grad_learnable_channel_stub(
    X.device().type(), iter, quant_min, quant_max, grad_factor);

  auto numElements = X.ndimension() - 1;

  // Create a collection of axes that include all but the channel axis for
  // reduction when summing over the dScale and dZeroPoint tensors.
  // NOLINTNEXTLINE(cppcoreguidelines-no-malloc)
  int64_t* axis_for_reduction = (int64_t*) calloc(numElements, sizeof(int64_t));
  for (const auto i : c10::irange(axis)) {
    axis_for_reduction[i] = i;
  }
  for (const auto i : c10::irange(axis, numElements)) {
    axis_for_reduction[i] = i + 1;
  }

  auto dScale = dScale_vec.sum(at::IntArrayRef(axis_for_reduction, numElements));
  auto dZeroPoint = dZeroPoint_vec.sum(at::IntArrayRef(axis_for_reduction, numElements));

  // NOLINTNEXTLINE(cppcoreguidelines-no-malloc)
  free(axis_mask);
  // NOLINTNEXTLINE(cppcoreguidelines-no-malloc)
  free(axis_for_reduction);
  return std::make_tuple(dX, dScale, dZeroPoint);
}
} // namespace native
} // namespace at<|MERGE_RESOLUTION|>--- conflicted
+++ resolved
@@ -85,13 +85,8 @@
     .check_all_same_dtype(false)
     .add_output(Y)
     .add_input(self)
-<<<<<<< HEAD
-    .add_input(native::_unsafe_view(scale, expected_shape))
-    .add_input(native::_unsafe_view(zero_point, expected_shape))
-=======
     .add_owned_input(native::_unsafe_view(scale, expected_shape))
     .add_owned_input(native::_unsafe_view(zero_point, expected_shape))
->>>>>>> cab48494
     .build();
 
   // TODO(future, optional): read once, write twice.  Not done at the moment
@@ -100,13 +95,8 @@
     .check_all_same_dtype(false)
     .add_output(mask)
     .add_input(self)
-<<<<<<< HEAD
-    .add_input(native::_unsafe_view(scale, expected_shape))
-    .add_input(native::_unsafe_view(zero_point, expected_shape))
-=======
     .add_owned_input(native::_unsafe_view(scale, expected_shape))
     .add_owned_input(native::_unsafe_view(zero_point, expected_shape))
->>>>>>> cab48494
     .build();
 
   // TODO(future, optional): look into packing the mask further (BoolTensor uses
