#pragma once

#include <ATen/ATen.h>
#include <ATen/native/DispatchStub.h>
#include <ATen/native/LinearAlgebraUtils.h>
#include <ATen/native/cpu/zmath.h>

#include <TH/TH.h> // for USE_LAPACK


namespace at { namespace native {

enum class LapackLstsqDriverType : int64_t { Gels, Gelsd, Gelsy, Gelss};

#ifdef USE_LAPACK
// Define per-batch functions to be used in the implementation of batched
// linear algebra operations

<<<<<<< HEAD
template<class scalar_t>
void lapackCholeskyInverse(char uplo, int n, scalar_t *a, int lda, int *info);

template<class scalar_t, class value_t=scalar_t>
void lapackEig(char jobvl, char jobvr, int n, scalar_t *a, int lda, scalar_t *w, scalar_t* vl, int ldvl, scalar_t *vr, int ldvr, scalar_t *work, int lwork, value_t *rwork, int *info);

template<class scalar_t>
void lapackOrgqr(int m, int n, int k, scalar_t *a, int lda, scalar_t *tau, scalar_t *work, int lwork, int *info);

=======
template <class scalar_t>
void lapackCholesky(char uplo, int n, scalar_t *a, int lda, int *info);

template <class scalar_t>
void lapackCholeskyInverse(char uplo, int n, scalar_t *a, int lda, int *info);

template <class scalar_t, class value_t=scalar_t>
void lapackEig(char jobvl, char jobvr, int n, scalar_t *a, int lda, scalar_t *w, scalar_t* vl, int ldvl, scalar_t *vr, int ldvr, scalar_t *work, int lwork, value_t *rwork, int *info);

template <class scalar_t>
void lapackGeqrf(int m, int n, scalar_t *a, int lda, scalar_t *tau, scalar_t *work, int lwork, int *info);

template <class scalar_t>
void lapackOrgqr(int m, int n, int k, scalar_t *a, int lda, scalar_t *tau, scalar_t *work, int lwork, int *info);

template <class scalar_t>
void lapackOrmqr(char side, char trans, int m, int n, int k, scalar_t *a, int lda, scalar_t *tau, scalar_t *c, int ldc, scalar_t *work, int lwork, int *info);

>>>>>>> 078fadaa
template <class scalar_t, class value_t = scalar_t>
void lapackSyevd(char jobz, char uplo, int n, scalar_t* a, int lda, value_t* w, scalar_t* work, int lwork, value_t* rwork, int lrwork, int* iwork, int liwork, int* info);

template <class scalar_t>
void lapackTriangularSolve(char uplo, char trans, char diag, int n, int nrhs, scalar_t* a, int lda, scalar_t* b, int ldb, int* info);
<<<<<<< HEAD

#endif

=======

template <class scalar_t>
void lapackGels(char trans, int m, int n, int nrhs,
    scalar_t *a, int lda, scalar_t *b, int ldb,
    scalar_t *work, int lwork, int *info);

template <class scalar_t, class value_t = scalar_t>
void lapackGelsd(int m, int n, int nrhs,
    scalar_t *a, int lda, scalar_t *b, int ldb,
    value_t *s, value_t rcond, int *rank,
    scalar_t* work, int lwork,
    value_t *rwork, int* iwork, int *info);

template <class scalar_t, class value_t = scalar_t>
void lapackGelsy(int m, int n, int nrhs,
    scalar_t *a, int lda, scalar_t *b, int ldb,
    int *jpvt, value_t rcond, int *rank,
    scalar_t *work, int lwork, value_t* rwork, int *info);

template <class scalar_t, class value_t = scalar_t>
void lapackGelss(int m, int n, int nrhs,
    scalar_t *a, int lda, scalar_t *b, int ldb,
    value_t *s, value_t rcond, int *rank,
    scalar_t *work, int lwork,
    value_t *rwork, int *info);

template <LapackLstsqDriverType, class scalar_t, class value_t = scalar_t>
struct lapackLstsq_impl;

template <class scalar_t, class value_t>
struct lapackLstsq_impl<LapackLstsqDriverType::Gels, scalar_t, value_t> {
  static void call(
      char trans, int m, int n, int nrhs,
      scalar_t *a, int lda, scalar_t *b, int ldb,
      scalar_t *work, int lwork, int *info, // Gels flavor
      int *jpvt, value_t rcond, int *rank, value_t* rwork, // Gelsy flavor
      value_t *s, // Gelss flavor
      int *iwork // Gelsd flavor
      ) {
    lapackGels<scalar_t>(
        trans, m, n, nrhs,
        a, lda, b, ldb,
        work, lwork, info);
  }
};

template <class scalar_t, class value_t>
struct lapackLstsq_impl<LapackLstsqDriverType::Gelsy, scalar_t, value_t> {
  static void call(
      char trans, int m, int n, int nrhs,
      scalar_t *a, int lda, scalar_t *b, int ldb,
      scalar_t *work, int lwork, int *info, // Gels flavor
      int *jpvt, value_t rcond, int *rank, value_t* rwork, // Gelsy flavor
      value_t *s, // Gelss flavor
      int *iwork // Gelsd flavor
      ) {
    lapackGelsy<scalar_t, value_t>(
        m, n, nrhs,
        a, lda, b, ldb,
        jpvt, rcond, rank,
        work, lwork, rwork, info);
  }
};

template <class scalar_t, class value_t>
struct lapackLstsq_impl<LapackLstsqDriverType::Gelsd, scalar_t, value_t> {
  static void call(
      char trans, int m, int n, int nrhs,
      scalar_t *a, int lda, scalar_t *b, int ldb,
      scalar_t *work, int lwork, int *info, // Gels flavor
      int *jpvt, value_t rcond, int *rank, value_t* rwork, // Gelsy flavor
      value_t *s, // Gelss flavor
      int *iwork // Gelsd flavor
      ) {
    lapackGelsd<scalar_t, value_t>(
        m, n, nrhs,
        a, lda, b, ldb,
        s, rcond, rank,
        work, lwork,
        rwork, iwork, info);
  }
};

template <class scalar_t, class value_t>
struct lapackLstsq_impl<LapackLstsqDriverType::Gelss, scalar_t, value_t> {
  static void call(
      char trans, int m, int n, int nrhs,
      scalar_t *a, int lda, scalar_t *b, int ldb,
      scalar_t *work, int lwork, int *info, // Gels flavor
      int *jpvt, value_t rcond, int *rank, value_t* rwork, // Gelsy flavor
      value_t *s, // Gelss flavor
      int *iwork // Gelsd flavor
      ) {
    lapackGelss<scalar_t, value_t>(
        m, n, nrhs,
        a, lda, b, ldb,
        s, rcond, rank,
        work, lwork,
        rwork, info);
  }
};

template <LapackLstsqDriverType driver_type, class scalar_t, class value_t = scalar_t>
void lapackLstsq(
    char trans, int m, int n, int nrhs,
    scalar_t *a, int lda, scalar_t *b, int ldb,
    scalar_t *work, int lwork, int *info, // Gels flavor
    int *jpvt, value_t rcond, int *rank, value_t* rwork, // Gelsy flavor
    value_t *s, // Gelss flavor
    int *iwork // Gelsd flavor
    ) {
  lapackLstsq_impl<driver_type, scalar_t, value_t>::call(
      trans, m, n, nrhs,
      a, lda, b, ldb,
      work, lwork, info,
      jpvt, rcond, rank, rwork,
      s,
      iwork);
}

template <class scalar_t>
void lapackLuSolve(char trans, int n, int nrhs, scalar_t *a, int lda, int *ipiv, scalar_t *b, int ldb, int *info);

template <class scalar_t>
void lapackLu(int m, int n, scalar_t *a, int lda, int *ipiv, int *info);

#endif

using cholesky_fn = void (*)(const Tensor& /*input*/, const Tensor& /*info*/, bool /*upper*/);
DECLARE_DISPATCH(cholesky_fn, cholesky_stub);

>>>>>>> 078fadaa
using cholesky_inverse_fn = Tensor& (*)(Tensor& /*result*/, Tensor& /*infos*/, bool /*upper*/);

DECLARE_DISPATCH(cholesky_inverse_fn, cholesky_inverse_stub);

using eig_fn = std::tuple<Tensor, Tensor> (*)(const Tensor&, bool&);

DECLARE_DISPATCH(eig_fn, eig_stub);

using linalg_eig_fn = void (*)(Tensor& /*eigenvalues*/, Tensor& /*eigenvectors*/, Tensor& /*infos*/, const Tensor& /*input*/, bool /*compute_eigenvectors*/);

DECLARE_DISPATCH(linalg_eig_fn, linalg_eig_stub);

<<<<<<< HEAD
using orgqr_fn = Tensor& (*)(Tensor& /*result*/, const Tensor& /*tau*/, int64_t /*n_columns*/);
DECLARE_DISPATCH(orgqr_fn, orgqr_stub);

=======
using geqrf_fn = void (*)(const Tensor& /*input*/, const Tensor& /*tau*/);
DECLARE_DISPATCH(geqrf_fn, geqrf_stub);

using orgqr_fn = Tensor& (*)(Tensor& /*result*/, const Tensor& /*tau*/);
DECLARE_DISPATCH(orgqr_fn, orgqr_stub);

using ormqr_fn = void (*)(const Tensor& /*input*/, const Tensor& /*tau*/, const Tensor& /*other*/, bool /*left*/, bool /*transpose*/);
DECLARE_DISPATCH(ormqr_fn, ormqr_stub);

>>>>>>> 078fadaa
using linalg_eigh_fn = void (*)(
    Tensor& /*eigenvalues*/,
    Tensor& /*eigenvectors*/,
    Tensor& /*infos*/,
    bool /*upper*/,
    bool /*compute_eigenvectors*/);
DECLARE_DISPATCH(linalg_eigh_fn, linalg_eigh_stub);

<<<<<<< HEAD
=======
using lstsq_fn = void (*)(
    const Tensor& /*a*/,
    Tensor& /*b*/,
    Tensor& /*rank*/,
    Tensor& /*singular_values*/,
    Tensor& /*infos*/,
    double /*rcond*/,
    std::string /*driver_name*/);
DECLARE_DISPATCH(lstsq_fn, lstsq_stub);

>>>>>>> 078fadaa
using triangular_solve_fn = void (*)(
    Tensor& /*A*/,
    Tensor& /*b*/,
    Tensor& /*infos*/,
    bool /*upper*/,
    bool /*transpose*/,
    bool /*conjugate_transpose*/,
    bool /*unitriangular*/);
DECLARE_DISPATCH(triangular_solve_fn, triangular_solve_stub);

<<<<<<< HEAD
=======
using lu_fn = void (*)(
    const Tensor& /*input*/,
    const Tensor& /*pivots*/,
    const Tensor& /*infos*/,
    bool /*compute_pivots*/);
DECLARE_DISPATCH(lu_fn, lu_stub);

using lu_solve_fn = void (*)(
    const Tensor& /*b*/,
    const Tensor& /*lu*/,
    const Tensor& /*pivots*/);
DECLARE_DISPATCH(lu_solve_fn, lu_solve_stub);

>>>>>>> 078fadaa
}} // namespace at::native<|MERGE_RESOLUTION|>--- conflicted
+++ resolved
@@ -16,17 +16,6 @@
 // Define per-batch functions to be used in the implementation of batched
 // linear algebra operations
 
-<<<<<<< HEAD
-template<class scalar_t>
-void lapackCholeskyInverse(char uplo, int n, scalar_t *a, int lda, int *info);
-
-template<class scalar_t, class value_t=scalar_t>
-void lapackEig(char jobvl, char jobvr, int n, scalar_t *a, int lda, scalar_t *w, scalar_t* vl, int ldvl, scalar_t *vr, int ldvr, scalar_t *work, int lwork, value_t *rwork, int *info);
-
-template<class scalar_t>
-void lapackOrgqr(int m, int n, int k, scalar_t *a, int lda, scalar_t *tau, scalar_t *work, int lwork, int *info);
-
-=======
 template <class scalar_t>
 void lapackCholesky(char uplo, int n, scalar_t *a, int lda, int *info);
 
@@ -45,17 +34,11 @@
 template <class scalar_t>
 void lapackOrmqr(char side, char trans, int m, int n, int k, scalar_t *a, int lda, scalar_t *tau, scalar_t *c, int ldc, scalar_t *work, int lwork, int *info);
 
->>>>>>> 078fadaa
 template <class scalar_t, class value_t = scalar_t>
 void lapackSyevd(char jobz, char uplo, int n, scalar_t* a, int lda, value_t* w, scalar_t* work, int lwork, value_t* rwork, int lrwork, int* iwork, int liwork, int* info);
 
 template <class scalar_t>
 void lapackTriangularSolve(char uplo, char trans, char diag, int n, int nrhs, scalar_t* a, int lda, scalar_t* b, int ldb, int* info);
-<<<<<<< HEAD
-
-#endif
-
-=======
 
 template <class scalar_t>
 void lapackGels(char trans, int m, int n, int nrhs,
@@ -187,7 +170,6 @@
 using cholesky_fn = void (*)(const Tensor& /*input*/, const Tensor& /*info*/, bool /*upper*/);
 DECLARE_DISPATCH(cholesky_fn, cholesky_stub);
 
->>>>>>> 078fadaa
 using cholesky_inverse_fn = Tensor& (*)(Tensor& /*result*/, Tensor& /*infos*/, bool /*upper*/);
 
 DECLARE_DISPATCH(cholesky_inverse_fn, cholesky_inverse_stub);
@@ -200,11 +182,6 @@
 
 DECLARE_DISPATCH(linalg_eig_fn, linalg_eig_stub);
 
-<<<<<<< HEAD
-using orgqr_fn = Tensor& (*)(Tensor& /*result*/, const Tensor& /*tau*/, int64_t /*n_columns*/);
-DECLARE_DISPATCH(orgqr_fn, orgqr_stub);
-
-=======
 using geqrf_fn = void (*)(const Tensor& /*input*/, const Tensor& /*tau*/);
 DECLARE_DISPATCH(geqrf_fn, geqrf_stub);
 
@@ -214,7 +191,6 @@
 using ormqr_fn = void (*)(const Tensor& /*input*/, const Tensor& /*tau*/, const Tensor& /*other*/, bool /*left*/, bool /*transpose*/);
 DECLARE_DISPATCH(ormqr_fn, ormqr_stub);
 
->>>>>>> 078fadaa
 using linalg_eigh_fn = void (*)(
     Tensor& /*eigenvalues*/,
     Tensor& /*eigenvectors*/,
@@ -223,8 +199,6 @@
     bool /*compute_eigenvectors*/);
 DECLARE_DISPATCH(linalg_eigh_fn, linalg_eigh_stub);
 
-<<<<<<< HEAD
-=======
 using lstsq_fn = void (*)(
     const Tensor& /*a*/,
     Tensor& /*b*/,
@@ -235,7 +209,6 @@
     std::string /*driver_name*/);
 DECLARE_DISPATCH(lstsq_fn, lstsq_stub);
 
->>>>>>> 078fadaa
 using triangular_solve_fn = void (*)(
     Tensor& /*A*/,
     Tensor& /*b*/,
@@ -246,8 +219,6 @@
     bool /*unitriangular*/);
 DECLARE_DISPATCH(triangular_solve_fn, triangular_solve_stub);
 
-<<<<<<< HEAD
-=======
 using lu_fn = void (*)(
     const Tensor& /*input*/,
     const Tensor& /*pivots*/,
@@ -261,5 +232,4 @@
     const Tensor& /*pivots*/);
 DECLARE_DISPATCH(lu_solve_fn, lu_solve_stub);
 
->>>>>>> 078fadaa
 }} // namespace at::native